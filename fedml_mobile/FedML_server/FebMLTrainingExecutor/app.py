--- conflicted
+++ resolved
@@ -15,17 +15,14 @@
 
 from fedml_core.distributed.communication.mqtt import MqttClient
 
-<<<<<<< HEAD
-=======
-client = MqttClient(MQTT_BROKER_HOST, MQTT_BROKER_PORT,"TrainingExecutor")
->>>>>>> af744bb1
+
 app = Flask(__name__)
 
 __log.info(MQTT_BROKER_HOST)
 __log.info(MQTT_BROKER_PORT)
 
 HOST = "81.71.1.31"
-client = MqttClient(HOST, MQTT_BROKER_PORT)
+client = MqttClient(HOST, MQTT_BROKER_PORT, "TrainingExecutor")
 
 
 class Obs(Observer):
@@ -94,16 +91,11 @@
     # print(request.json)
     # device_id = request.json['device_id']
     # TODO: save device_id
-<<<<<<< HEAD
     client.send("hello", "Hello world!")
     client.send("temperature", "24.0")
     client.send("humidity", "65%")
     # return jsonify({"errno": 0, "executorId": client.client_id, "executorTopic": client.topic})
     return jsonify({"errno": 0, "executorId": "executorId", "executorTopic": "executorTopic"})
-=======
-    client.send("device", str(device_id))
-    return jsonify({"errno": 0, "executorId": client.client_id, "executorTopic": client.topic})
->>>>>>> af744bb1
 
 
 if __name__ == '__main__':
