--- conflicted
+++ resolved
@@ -114,11 +114,7 @@
 
 setup(
     name="fedml",
-<<<<<<< HEAD
-    version="0.8.24a1",
-=======
-    version="0.8.23",
->>>>>>> bedc27f1
+    version="0.8.24",
     author="FedML Team",
     author_email="ch@fedml.ai",
     description="A research and production integrated edge-cloud library for "
