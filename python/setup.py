import io
import os
import platform

from setuptools import setup, find_packages


try:
    #from wheel.bdist_wheel import bdist_wheel
    from wheel.bdist_wheel import bdist_wheel as _bdist_wheel


    class bdist_wheel(_bdist_wheel):
        def finalize_options(self):
            self.root_is_pure = False
            self.universal = True
            _bdist_wheel.finalize_options(self)

except ImportError:
    bdist_wheel = None

requirements = [
    "numpy>=1.21",
    "PyYAML",
    "h5py",
    "tqdm",
    "wget",
    "paho-mqtt",
    "boto3",
    "scikit-learn",
    "networkx<3.0",
    "click",
    "torch>=1.13.1",
    "torchvision>=0.14.1",
    "spacy",
    "gensim",
    "multiprocess",
    "smart-open==6.3.0",
    "matplotlib",
    "dill",
    "pandas",
    "wandb==0.13.2",
    "httpx",
    "attrs",
    "fastapi==0.92.0",
    "uvicorn",
    "geventhttpclient>=1.4.4,<=2.0.9",
    "aiohttp>=3.8.1",
    "python-rapidjson>=0.9.1",
    "tritonclient",
    "redis",
    "attrdict",
    "ntplib",
    "typing_extensions",
    "chardet",
    "graphviz<0.9.0,>=0.8.1",
    "sqlalchemy",
    "onnx",
    "docker==6.1.3",
    "prettytable",
    "GPUtil",
    "tzlocal",
    "py-machineid"
]

requirements_extra_mpi = [
    "mpi4py",
]

requirements_extra_tf = [
    "tensorflow",
    "tensorflow_datasets",
    "tensorflow_federated",
]

requirements_extra_jax = [


]

# https://github.com/apache/incubator-mxnet/issues/18329
requirements_extra_mxnet = [
    "mxnet==2.0.0b1"
]

requirements_extra_crypto = [
    "eciespy",
    "PyNaCl"
]


# if platform.machine() == "x86_64":
#    requirements.append("MNN==1.1.6")

setup(
    name="fedml",
<<<<<<< HEAD
    version="0.8.12.dev69",
=======
    version="0.8.12",
>>>>>>> 91584075
    author="FedML Team",
    author_email="ch@fedml.ai",
    description="A research and production integrated edge-cloud library for "
                "federated/distributed machine learning at anywhere at any scale.",
    long_description=io.open(os.path.join("README.md"), "r", encoding="utf-8").read(),
    long_description_content_type="text/markdown",
    url="https://github.com/FedML-AI/FedML",
    keywords=[
        "distributed machine learning",
        "federated learning",
        "natural language processing",
        "computer vision",
        "Internet of Things",
    ],
    classifiers=[
        "Operating System :: Microsoft :: Windows",
        "Operating System :: POSIX",
        "Operating System :: Unix",
        "Operating System :: MacOS",
        "Programming Language :: Python :: 3",
        "Programming Language :: Python :: 3.8",
        "Programming Language :: Python :: 3.9",
        "Programming Language :: Python :: 3.10",
        "Programming Language :: Python :: Implementation :: CPython",
        "Programming Language :: Python :: Implementation :: PyPy",
    ],
    packages=find_packages(),
    include_package_data=True,
    data_files=[
        (
            "fedml",
            [
                "fedml/config/simulation_sp/fedml_config.yaml",
                "fedml/config/simulaton_mpi/fedml_config.yaml",
                "fedml/computing/scheduler/build-package/mlops-core/fedml-server/server-package/conf/fedml.yaml",
                "fedml/computing/scheduler/build-package/mlops-core/fedml-server/server-package/fedml/config/fedml_config.yaml",
                "fedml/computing/scheduler/build-package/mlops-core/fedml-client/client-package/conf/fedml.yaml",
                "fedml/computing/scheduler/build-package/mlops-core/fedml-client/client-package/fedml/config/fedml_config.yaml",
                "fedml/computing/scheduler/master/templates/fedml-aggregator-data-pv.yaml",
                "fedml/computing/scheduler/master/templates/fedml-aggregator-data-pvc.yaml",
                "fedml/computing/scheduler/master/templates/fedml-server-deployment.yaml",
                "fedml/computing/scheduler/master/templates/fedml-server-svc.yaml",
                "fedml/core/mlops/ssl/open-dev.fedml.ai_bundle.crt",
                "fedml/core/mlops/ssl/open-test.fedml.ai_bundle.crt",
                "fedml/core/mlops/ssl/open-release.fedml.ai_bundle.crt",
                "fedml/core/mlops/ssl/open-root-ca.crt",
            ],
        )
    ],
    install_requires=requirements,
    extras_require={
        "MPI": requirements_extra_mpi,
        "gRPC": "grpcio",
        "tensorflow": requirements_extra_tf,
        "jax": requirements_extra_jax,
        "mxnet": requirements_extra_mxnet,
    },
    package_data={"": ["py.typed"]},
    license="Apache 2.0",
    entry_points={
        "console_scripts": [
            "fedml=fedml.cli.cli:cli",
        ]
    },
    cmdclass={"bdist_wheel": bdist_wheel},
    #options={"bdist_wheel": {"universal": True}}
)<|MERGE_RESOLUTION|>--- conflicted
+++ resolved
@@ -94,11 +94,7 @@
 
 setup(
     name="fedml",
-<<<<<<< HEAD
-    version="0.8.12.dev69",
-=======
-    version="0.8.12",
->>>>>>> 91584075
+    version="0.8.12a69",
     author="FedML Team",
     author_email="ch@fedml.ai",
     description="A research and production integrated edge-cloud library for "
