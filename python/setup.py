--- conflicted
+++ resolved
@@ -118,11 +118,7 @@
 
 setup(
     name="fedml",
-<<<<<<< HEAD
-    version="0.8.29.dev11",
-=======
-    version="0.8.29a4",
->>>>>>> 952a15f2
+    version="0.8.29a11",
     author="FedML Team",
     author_email="ch@fedml.ai",
     description="A research and production integrated edge-cloud library for "
