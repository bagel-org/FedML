import io
import os
import platform

from setuptools import setup, find_packages

try:
    # from wheel.bdist_wheel import bdist_wheel
    from wheel.bdist_wheel import bdist_wheel as _bdist_wheel


    class bdist_wheel(_bdist_wheel):
        def finalize_options(self):
            self.root_is_pure = False
            self.universal = True
            _bdist_wheel.finalize_options(self)

except ImportError:
    bdist_wheel = None

requirements = [
    "numpy>=1.21",
    "PyYAML",
    "h5py",
    "tqdm",
    "wget",
    "paho-mqtt",
    "boto3",
    "scikit-learn",
    "networkx<3.0",
    "click",
    "torch>=1.13.1",
    "torchvision>=0.14.1",
    "spacy",
    "gensim",
    "multiprocess",
    "smart-open==6.3.0",
    "matplotlib",
    "dill",
    "pandas",
    "wandb==0.13.2",
    "httpx",
    "attrs",
    "fastapi==0.92.0",
    "uvicorn",
    "geventhttpclient>=1.4.4,<=2.0.9",
    "aiohttp>=3.8.1",
    "python-rapidjson>=0.9.1",
    "tritonclient",
    "redis",
    "attrdict",
    "ntplib",
    "typing_extensions",
    "chardet",
    "graphviz<0.9.0,>=0.8.1",
    "sqlalchemy",
    "onnx",
    "docker==6.1.3",
    "prettytable",
    "GPUtil",
    "tzlocal",
    "py-machineid",
    "cachetools",
    "toposort"
]

requirements_extra_mpi = [
    "mpi4py",
]

requirements_extra_tf = [
    "tensorflow",
    "tensorflow_datasets",
    "tensorflow_federated",
]

requirements_extra_jax = [
]

# https://github.com/apache/incubator-mxnet/issues/18329
requirements_extra_mxnet = [
    "mxnet==2.0.0b1"
]

requirements_extra_crypto = [
    "eciespy",
    "PyNaCl"
]

requirements_extra_fhe = [
    "tenseal",
]

requirements_extra_llm = [
    "accelerate",
    "peft>=0.4.0",
    "transformers[torch]>=4.31.0",
    "datasets>=2.14.0",
    "safetensors",
    "evaluate",
    "einops",
    "sentencepiece",
    "zstandard",
    "ninja",
    "packaging",
]

requirements_extra_deepspeed = [
    "deepspeed>=0.10.2",
]

# if platform.machine() == "x86_64":
#    requirements.append("MNN==1.1.6")

setup(
    name="fedml",
<<<<<<< HEAD
    version="0.8.24.dev1",
=======
    version="0.8.22a3",
>>>>>>> 9890b2e4
    author="FedML Team",
    author_email="ch@fedml.ai",
    description="A research and production integrated edge-cloud library for "
                "federated/distributed machine learning at anywhere at any scale.",
    long_description=io.open(os.path.join("README.md"), "r", encoding="utf-8").read(),
    long_description_content_type="text/markdown",
    url="https://github.com/FedML-AI/FedML",
    keywords=[
        "distributed machine learning",
        "federated learning",
        "natural language processing",
        "computer vision",
        "Internet of Things",
    ],
    classifiers=[
        "Operating System :: Microsoft :: Windows",
        "Operating System :: POSIX",
        "Operating System :: Unix",
        "Operating System :: MacOS",
        "Programming Language :: Python :: 3",
        "Programming Language :: Python :: 3.8",
        "Programming Language :: Python :: 3.9",
        "Programming Language :: Python :: 3.10",
        "Programming Language :: Python :: Implementation :: CPython",
        "Programming Language :: Python :: Implementation :: PyPy",
    ],
    packages=find_packages(),
    include_package_data=True,
    data_files=[
        (
            "fedml",
            [
                "fedml/config/simulation_sp/fedml_config.yaml",
                "fedml/config/simulaton_mpi/fedml_config.yaml",
                "fedml/computing/scheduler/build-package/mlops-core/fedml-server/server-package/conf/fedml.yaml",
                "fedml/computing/scheduler/build-package/mlops-core/fedml-server/server-package/fedml/config/fedml_config.yaml",
                "fedml/computing/scheduler/build-package/mlops-core/fedml-client/client-package/conf/fedml.yaml",
                "fedml/computing/scheduler/build-package/mlops-core/fedml-client/client-package/fedml/config/fedml_config.yaml",
                "fedml/computing/scheduler/master/templates/fedml-aggregator-data-pv.yaml",
                "fedml/computing/scheduler/master/templates/fedml-aggregator-data-pvc.yaml",
                "fedml/computing/scheduler/master/templates/fedml-server-deployment.yaml",
                "fedml/computing/scheduler/master/templates/fedml-server-svc.yaml",
                "fedml/core/mlops/ssl/open-dev.fedml.ai_bundle.crt",
                "fedml/core/mlops/ssl/open-test.fedml.ai_bundle.crt",
                "fedml/core/mlops/ssl/open-release.fedml.ai_bundle.crt",
                "fedml/core/mlops/ssl/open-root-ca.crt",
            ],
        )
    ],
    install_requires=requirements,
    extras_require={
        "MPI": requirements_extra_mpi,
        "gRPC": "grpcio",
        "tensorflow": requirements_extra_tf,
        "jax": requirements_extra_jax,
        "mxnet": requirements_extra_mxnet,
        "fhe": requirements_extra_fhe,
        "llm": requirements_extra_llm,
        "deepspeed": requirements_extra_deepspeed,
    },
    package_data={"": ["py.typed"]},
    license="Apache 2.0",
    entry_points={
        "console_scripts": [
            "fedml=fedml.cli.cli:cli",
        ]
    },
    cmdclass={"bdist_wheel": bdist_wheel},
    # options={"bdist_wheel": {"universal": True}}
)<|MERGE_RESOLUTION|>--- conflicted
+++ resolved
@@ -114,11 +114,7 @@
 
 setup(
     name="fedml",
-<<<<<<< HEAD
-    version="0.8.24.dev1",
-=======
-    version="0.8.22a3",
->>>>>>> 9890b2e4
+    version="0.8.24a1",
     author="FedML Team",
     author_email="ch@fedml.ai",
     description="A research and production integrated edge-cloud library for "
