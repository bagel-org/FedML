--- conflicted
+++ resolved
@@ -114,11 +114,7 @@
 
 setup(
     name="fedml",
-<<<<<<< HEAD
-    version="0.8.18a14",
-=======
-    version="0.8.18b13",
->>>>>>> 1dcd8890
+    version="0.8.18b14",
     author="FedML Team",
     author_email="ch@fedml.ai",
     description="A research and production integrated edge-cloud library for "
