--- conflicted
+++ resolved
@@ -27,14 +27,9 @@
             self.config_version = config_version
 
     def start_job(self, platform, project_name, application_name, device_server, device_edges,
-<<<<<<< HEAD
                   user_api_key, cluster="", no_confirmation=False, job_id=None,
-                  model_name=None, model_endpoint=None, job_yaml=None):
-=======
-                  user_api_key, no_confirmation=False, job_id=None,
                   model_name=None, model_endpoint=None, job_yaml=None,
                   job_type=None):
->>>>>>> 5bd46969
         job_start_result = None
         jot_start_url = ServerConstants.get_job_start_url(self.config_version)
         job_api_headers = {'Content-Type': 'application/json', 'Connection': 'close'}
