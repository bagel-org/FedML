
import argparse
import os
import time
import platform
import logging

import fedml
from fedml.computing.scheduler.comm_utils.sys_utils import cleanup_all_fedml_server_api_processes,\
    cleanup_all_fedml_server_learning_processes,cleanup_all_fedml_server_login_processes, get_python_program, \
    daemon_ota_upgrade
from fedml.computing.scheduler.master.server_constants import ServerConstants
from fedml.computing.scheduler.comm_utils.run_process_utils import RunProcessUtils

if __name__ == "__main__":
    parser = argparse.ArgumentParser(formatter_class=argparse.ArgumentDefaultsHelpFormatter)
    parser.add_argument("--type", "-t", help="Login or logout to MLOps platform")
    parser.add_argument("--user", "-u", type=str,
                        help='account id at MLOps platform')
    parser.add_argument("--version", "-v", type=str, default="release")
    parser.add_argument("--role", "-r", type=str, default="local")
    parser.add_argument("--runner_cmd", "-rc", type=str, default="{}")
    parser.add_argument("--device_id", "-id", type=str, default="0")
    parser.add_argument("--os_name", "-os", type=str, default="")
    parser.add_argument("--api_key", "-k", type=str, default="")
    parser.add_argument("--local_on_premise_platform_host", "-lp", type=str, default="127.0.0.1")
    parser.add_argument("--local_on_premise_platform_port", "-lpp", type=int, default=80)

    args = parser.parse_args()
    args.user = args.user

    if args.local_on_premise_platform_host != "127.0.0.1":
        fedml.set_local_on_premise_platform_host(args.local_on_premise_platform_host)
    if args.local_on_premise_platform_port != 80:
        fedml.set_local_on_premise_platform_port(args.local_on_premise_platform_port)

    pip_source_dir = os.path.dirname(__file__)
    login_cmd = os.path.join(pip_source_dir, "server_login.py")
    login_exit_file = os.path.join(ServerConstants.get_log_file_dir(), "exited.log")

    log_line_count = 0

    while True:
        try:
            ServerConstants.cleanup_run_process(None)
            cleanup_all_fedml_server_api_processes()
            cleanup_all_fedml_server_learning_processes()
            cleanup_all_fedml_server_login_processes("server_login.py", clean_process_group=False)
        except Exception as e:
            logging.error(f"Cleanup failed | Exception: {e}")
            pass

        try:
            if os.path.exists(login_exit_file):
                os.remove(login_exit_file)
        except Exception as e:
<<<<<<< HEAD
            logging.error(f"Remove failed | Exception: {e}")
            pass


=======
            pass

>>>>>>> a88caf36
        daemon_ota_upgrade(args)

        if platform.system() == "Windows" or \
                args.role == ServerConstants.login_role_list[ServerConstants.LOGIN_MODE_CLOUD_SERVER_INDEX]:
            login_pid = ServerConstants.exec_console_with_shell_script_list(
                [
                    get_python_program(),
                    "-W",
                    "ignore",
                    login_cmd,
                    "-t",
                    "login",
                    "-u",
                    str(args.user),
                    "-v",
                    args.version,
                    "-r",
                    args.role,
                    "-rc",
                    args.runner_cmd,
                    "-id",
                    args.device_id,
                    "-os",
                    args.os_name,
                    "-k",
                    args.api_key
                ]
            )
            ret_code, exec_out, exec_err = ServerConstants.get_console_sys_out_pipe_err_results(login_pid)
            time.sleep(3)

            if args.role == ServerConstants.login_role_list[ServerConstants.LOGIN_MODE_CLOUD_SERVER_INDEX]:
                break
        else:
            login_logs = os.path.join(ServerConstants.get_log_file_dir(), "login.log")
            run_login_cmd = f"nohup {get_python_program()} -W ignore {login_cmd} -t login -u {args.user} " \
                            f"-v {args.version} -r {args.role} -rc {args.runner_cmd} -id {args.device_id} " \
                            f"-k {args.api_key} > {login_logs} 2>&1 &"
            if args.os_name != "":
                run_login_cmd += f" -os {args.os_name}"
            os.system(run_login_cmd)

            login_pids = RunProcessUtils.get_pid_from_cmd_line(login_cmd)
            while len(login_pids) > 0:
                with open(login_logs, "r") as f:
                    log_list = f.readlines()
                    if len(log_list) > log_line_count:
                        print("".join(log_list[log_line_count:len(log_list)]))
                        log_line_count = len(log_list)
                time.sleep(3)
                login_pids = RunProcessUtils.get_pid_from_cmd_line(login_cmd)

                if os.path.exists(login_exit_file):
                    print(f"[Server] Login process is exited, check the exit file {login_exit_file}")
                    break
                if len(login_pids) == 0:
                    print(f"[Server] Login process is exited, check the log file {login_logs}")
                    break
            time.sleep(3)

            print("[Server] Retry to start the login process.")

<|MERGE_RESOLUTION|>--- conflicted
+++ resolved
@@ -54,15 +54,9 @@
             if os.path.exists(login_exit_file):
                 os.remove(login_exit_file)
         except Exception as e:
-<<<<<<< HEAD
             logging.error(f"Remove failed | Exception: {e}")
             pass
 
-
-=======
-            pass
-
->>>>>>> a88caf36
         daemon_ota_upgrade(args)
 
         if platform.system() == "Windows" or \
