import logging
import os
import platform
import shutil
import signal
import stat
import subprocess
import sys
import traceback
import urllib
import zipfile
from os.path import expanduser
from urllib.parse import urlparse, unquote

import psutil
import yaml

import fedml
import docker

from fedml.computing.scheduler.comm_utils import sys_utils
from fedml.computing.scheduler.comm_utils.container_utils import ContainerUtils
from fedml.computing.scheduler.comm_utils.constants import SchedulerConstants
from fedml.computing.scheduler.comm_utils.run_process_utils import RunProcessUtils
from ..comm_utils.yaml_utils import load_yaml_config
from ..comm_utils import security_utils

class ClientConstants(object):
    MSG_MLOPS_CLIENT_STATUS_OFFLINE = "OFFLINE"
    MSG_MLOPS_CLIENT_STATUS_IDLE = "IDLE"
    MSG_MLOPS_CLIENT_STATUS_UPGRADING = "UPGRADING"
    MSG_MLOPS_CLIENT_STATUS_QUEUED = "QUEUED"
    MSG_MLOPS_CLIENT_STATUS_INITIALIZING = "INITIALIZING"
    MSG_MLOPS_CLIENT_STATUS_TRAINING = "TRAINING"
    MSG_MLOPS_CLIENT_STATUS_STOPPING = "STOPPING"
    MSG_MLOPS_CLIENT_STATUS_RUNNING = "RUNNING"
    MSG_MLOPS_CLIENT_STATUS_KILLED = "KILLED"
    MSG_MLOPS_CLIENT_STATUS_FAILED = "FAILED"
    MSG_MLOPS_CLIENT_STATUS_FINISHED = "FINISHED"

    MSG_MLOPS_SERVER_DEVICE_STATUS_OFFLINE = "OFFLINE"
    MSG_MLOPS_SERVER_DEVICE_STATUS_IDLE = "IDLE"
    MSG_MLOPS_SERVER_DEVICE_STATUS_STARTING = "STARTING"
    MSG_MLOPS_SERVER_DEVICE_STATUS_RUNNING = "RUNNING"
    MSG_MLOPS_SERVER_DEVICE_STATUS_STOPPING = "STOPPING"
    MSG_MLOPS_SERVER_DEVICE_STATUS_KILLED = "KILLED"
    MSG_MLOPS_SERVER_DEVICE_STATUS_FAILED = "FAILED"
    MSG_MLOPS_SERVER_DEVICE_STATUS_FINISHED = "FINISHED"

    # Device Status
    MSG_MLOPS_DEVICE_STATUS_IDLE = "IDLE"
    MSG_MLOPS_DEVICE_STATUS_UPGRADING = "UPGRADING"
    MSG_MLOPS_DEVICE_STATUS_RUNNING = "RUNNING"
    MSG_MLOPS_DEVICE_STATUS_OFFLINE = "OFFLINE"

    # Run Status
    MSG_MLOPS_RUN_STATUS_QUEUED = "QUEUED"
    MSG_MLOPS_RUN_STATUS_STARTING = "STARTING"
    MSG_MLOPS_RUN_STATUS_RUNNING = "RUNNING"
    MSG_MLOPS_RUN_STATUS_STOPPING = "STOPPING"
    MSG_MLOPS_RUN_STATUS_KILLED = "KILLED"
    MSG_MLOPS_RUN_STATUS_FAILED = "FAILED"
    MSG_MLOPS_RUN_STATUS_FINISHED = "FINISHED"

    LOCAL_HOME_RUNNER_DIR_NAME = 'fedml-model-client'
    LOCAL_RUNNER_INFO_DIR_NAME = 'runner_infos'
    LOCAL_PACKAGE_HOME_DIR_NAME = "fedml_packages"

    CLIENT_LOGIN_PROGRAM = "device_client_login.py"

    # Constants for models
    K8S_DEPLOYMENT_MASTER_HOST_HOME_DIR = "/home/fedml-server"
    K8S_DEPLOYMENT_SLAVE_HOST_HOME_DIR = "/home/fedml-client"
    K8S_DEPLOYMENT_MASTER_MOUNT_HOME_DIR = "/home/fedml/fedml-server"
    K8S_DEPLOYMENT_SLAVE_MOUNT_HOME_DIR = "/home/fedml/fedml-client"

    LOCAL_CLIENT_API_PORT = 22030

    INFERENCE_HTTP_PORT = 8000
    INFERENCE_GRPC_PORT = 8001
    INFERENCE_METRIC_PORT = 8002
    AUTO_DETECT_PUBLIC_IP = "auto_detect_public_ip"

    WORKER_STREAM_API_TIMEOUT = int(os.getenv("WORKER_STREAM_API_TIMEOUT", 100))

    FEDML_LOG_SOURCE_TYPE_MODEL_END_POINT = "MODEL_END_POINT"

    INFERENCE_CONVERTOR_IMAGE = "public.ecr.aws/x6k8q1x9/fedml-inference-converter:latest"
    INFERENCE_SERVER_IMAGE = "public.ecr.aws/x6k8q1x9/fedml-inference-backend:latest"
    INFERENCE_SERVER_CUSTOME_IMAGE = "fedml/fedml-default-inference-backend"

    INFERENCE_SERVER_STARTED_TAG = "Started HTTPService at 0.0.0.0:"
    INFERENCE_ENGINE_TYPE_ONNX = "onnx"
    INFERENCE_ENGINE_TYPE_TENSORRT = "tensorrt"
    INFERENCE_ENGINE_TYPE_INT_TRITON = 1
    INFERENCE_ENGINE_TYPE_INT_DEFAULT = 2
    INFERENCE_MODEL_VERSION = "1"
    INFERENCE_INFERENCE_SERVER_VERSION = "v2"

    MSG_MODELOPS_DEPLOYMENT_STATUS_INITIALIZING = "INITIALIZING"
    MSG_MODELOPS_DEPLOYMENT_STATUS_DEPLOYING = "DEPLOYING"
    MSG_MODELOPS_DEPLOYMENT_STATUS_INFERRING = "INFERRING"
    MSG_MODELOPS_DEPLOYMENT_STATUS_OVERLOAD = "OVERLOAD"
    MSG_MODELOPS_DEPLOYMENT_STATUS_FAILED = "FAILED"
    MSG_MODELOPS_DEPLOYMENT_STATUS_RESCALING = "RESCALING"
    MSG_MODELOPS_DEPLOYMENT_STATUS_UPDATING = "UPDATING"
    MSG_MODELOPS_DEPLOYMENT_STATUS_ROLLBACK = "ROLLBACK"
    MSG_MODELOPS_DEPLOYMENT_STATUS_DEPLOYED = "DEPLOYED"

    MODEL_REQUIRED_MODEL_CONFIG_FILE = "fedml_model_config.yaml"
    MODEL_REQUIRED_MODEL_BIN_FILE = "fedml_model.bin"
    MODEL_REQUIRED_MODEL_README_FILE = "README.md"
    MODEL_AUTO_GEN_LAUNCH_FILE = "deploy_cmd_auto_generated_launch.yaml"

    ORIGINAL_YAML_FILE_LOCATION = "origin_yaml_file_loc_record.txt"

    CMD_TYPE_CONVERT_MODEL = "convert_model"
    CMD_TYPE_RUN_TRITON_SERVER = "run_triton_server"
    CMD_TYPE_RUN_DEFAULT_SERVER = "run_default_server"
    FEDML_CONVERT_MODEL_CONTAINER_NAME_PREFIX = "fedml_convert_model_container"
    FEDML_TRITON_SERVER_CONTAINER_NAME_PREFIX = "fedml_triton_server_container"
    FEDML_DEFAULT_SERVER_CONTAINER_NAME_PREFIX = "fedml_default_server_container"
    FEDML_CONVERTED_MODEL_DIR_NAME = "triton_models"
    FEDML_MODEL_SERVING_REPO_SCAN_INTERVAL = 3

    FEDML_RUNNING_SOURCE_ENV_NAME = "FEDML_RUNNING_SOURCE"
    FEDML_RUNNING_SOURCE_ENV_VALUE_K8S = "k8s"

    MODEL_INFERENCE_DEFAULT_PORT = 2203

    FEDML_OTA_CMD_UPGRADE = "upgrade"
    FEDML_OTA_CMD_RESTART = "restart"

    DEVICE_DIFF_ADD_OPERATION = "op: add"
    DEVICE_DIFF_DELETE_OPERATION = "op: delete"
    DEVICE_DIFF_REPLACE_OPERATION = "op: replace"

    LOGIN_MODE_ON_PREMISE_INDEX = 0
    LOGIN_MODE_FEDML_CLOUD_INDEX = 1
    LOGIN_MODE_PUBLIC_CLOUD_INDEX = 2
    login_role_list = ["md.on_premise_device", "md.fedml_cloud_device", "md.pubic_cloud_device"]

    MODEL_DATA_TYPE_INT = "int"
    MODEL_DATA_TYPE_FLOAT = "float"
    MODEL_DATA_TYPE_STR = "str"
    MODEL_DATA_TYPE_MAPPING = {"TYPE_BOOL": MODEL_DATA_TYPE_INT, "TYPE_UINT8": MODEL_DATA_TYPE_INT,
                               "TYPE_UINT16": MODEL_DATA_TYPE_INT, "TYPE_UINT32": MODEL_DATA_TYPE_INT,
                               "TYPE_UINT64": MODEL_DATA_TYPE_INT, "TYPE_INT8": MODEL_DATA_TYPE_INT,
                               "TYPE_INT16": MODEL_DATA_TYPE_INT, "TYPE_INT32": MODEL_DATA_TYPE_INT,
                               "TYPE_INT64": MODEL_DATA_TYPE_INT, "TYPE_FP16": MODEL_DATA_TYPE_FLOAT,
                               "TYPE_FP32": MODEL_DATA_TYPE_FLOAT, "TYPE_FP64": MODEL_DATA_TYPE_FLOAT,
                               "TYPE_STRING": MODEL_DATA_TYPE_STR, "TYPE_BF16": MODEL_DATA_TYPE_INT,
                               "BOOL": MODEL_DATA_TYPE_INT, "UINT8": MODEL_DATA_TYPE_INT,
                               "UINT16": MODEL_DATA_TYPE_INT, "UINT32": MODEL_DATA_TYPE_INT,
                               "UINT64": MODEL_DATA_TYPE_INT, "INT8": MODEL_DATA_TYPE_INT,
                               "INT16": MODEL_DATA_TYPE_INT, "INT32": MODEL_DATA_TYPE_INT,
                               "INT64": MODEL_DATA_TYPE_INT, "FP16": MODEL_DATA_TYPE_FLOAT,
                               "FP32": MODEL_DATA_TYPE_FLOAT, "FP64": MODEL_DATA_TYPE_FLOAT,
                               "STRING": MODEL_DATA_TYPE_STR, "BF16": MODEL_DATA_TYPE_INT}

    @staticmethod
    def get_fedml_home_dir():
        home_dir = expanduser("~")
        fedml_home_dir = os.path.join(home_dir, ".fedml", ClientConstants.LOCAL_HOME_RUNNER_DIR_NAME)
        if not os.path.exists(fedml_home_dir):
            os.makedirs(fedml_home_dir, exist_ok=True)
        return fedml_home_dir

    @staticmethod
    def get_log_file_dir():
        log_file_dir = os.path.join(ClientConstants.get_fedml_home_dir(), "fedml", "logs")
        if not os.path.exists(log_file_dir):
            os.makedirs(log_file_dir, exist_ok=True)
        return log_file_dir

    @staticmethod
    def get_data_dir():
        data_dir = os.path.join(ClientConstants.get_fedml_home_dir(), "fedml", "data")
        if not os.path.exists(data_dir):
            os.makedirs(data_dir, exist_ok=True)
        return data_dir

    @staticmethod
    def get_package_download_dir():
        package_download_dir = os.path.join(ClientConstants.get_fedml_home_dir(),
                                            ClientConstants.LOCAL_PACKAGE_HOME_DIR_NAME)
        if not os.path.exists(package_download_dir):
            os.makedirs(package_download_dir, exist_ok=True)
        return package_download_dir

    @staticmethod
    def get_package_unzip_dir():
        package_unzip_dir = ClientConstants.get_package_download_dir()
        if not os.path.exists(package_unzip_dir):
            os.makedirs(package_unzip_dir, exist_ok=True)
        return package_unzip_dir

    @staticmethod
    def get_filename_and_extension(url):
        parsed_url = urlparse(unquote(url))
        path = parsed_url.path
        filename = os.path.basename(path)
        filename_without_extension, file_extension = os.path.splitext(filename)
        return filename, filename_without_extension, file_extension

    @staticmethod
    def get_package_run_dir(package_name):
        package_file_no_extension = str(package_name).split('.')[0]
        package_run_dir = os.path.join(ClientConstants.get_package_unzip_dir(),
                                       package_file_no_extension)
        if not os.path.exists(package_run_dir):
            os.makedirs(package_run_dir, exist_ok=True)
        return package_run_dir

    @staticmethod
    def get_model_dir():
        model_file_dir = os.path.join(ClientConstants.get_fedml_home_dir(), "fedml", "models")
        if not os.path.exists(model_file_dir):
            os.makedirs(model_file_dir, exist_ok=True)
        return model_file_dir

    @staticmethod
    def get_model_package_dir():
        model_packages_dir = os.path.join(ClientConstants.get_fedml_home_dir(), "fedml", "model_packages")
        if not os.path.exists(model_packages_dir):
            os.makedirs(model_packages_dir, exist_ok=True)
        return model_packages_dir

    @staticmethod
    def get_model_cache_dir():
        model_cache_dir = os.path.join(ClientConstants.get_fedml_home_dir(), "fedml", "model_cache")
        if not os.path.exists(model_cache_dir):
            os.makedirs(model_cache_dir, exist_ok=True)
        return model_cache_dir

    @staticmethod
    def get_database_dir():
        database_dir = os.path.join(ClientConstants.get_data_dir(), "database")
        if not os.path.exists(database_dir):
            os.makedirs(database_dir, exist_ok=True)
        return database_dir

    @staticmethod
    def get_k8s_master_host_dir(current_dir):
        if not ClientConstants.is_running_on_k8s():
            return current_dir

        if str(current_dir).startswith(ClientConstants.K8S_DEPLOYMENT_MASTER_MOUNT_HOME_DIR):
            return str(current_dir).replace(ClientConstants.K8S_DEPLOYMENT_MASTER_MOUNT_HOME_DIR,
                                            ClientConstants.K8S_DEPLOYMENT_MASTER_HOST_HOME_DIR)
        return current_dir

    @staticmethod
    def get_k8s_slave_host_dir(current_dir):
        if not ClientConstants.is_running_on_k8s():
            return current_dir

        if str(current_dir).startswith(ClientConstants.K8S_DEPLOYMENT_SLAVE_MOUNT_HOME_DIR):
            return str(current_dir).replace(ClientConstants.K8S_DEPLOYMENT_SLAVE_MOUNT_HOME_DIR,
                                            ClientConstants.K8S_DEPLOYMENT_SLAVE_HOST_HOME_DIR)
        return current_dir

    @staticmethod
    def is_running_on_k8s():
        running_source = os.getenv(ClientConstants.FEDML_RUNNING_SOURCE_ENV_NAME, default=None)
        if running_source is not None and running_source == ClientConstants.FEDML_RUNNING_SOURCE_ENV_VALUE_K8S:
            return True
        return False

    @staticmethod
    def get_model_serving_dir():
        model_file_dir = os.path.join(ClientConstants.get_fedml_home_dir(), "fedml", "models_serving")
        if not os.path.exists(model_file_dir):
            os.makedirs(model_file_dir, exist_ok=True)
        return model_file_dir

    @staticmethod
    def get_model_infer_data_dir():
        model_infer_data_dir = os.path.join(ClientConstants.get_fedml_home_dir(), "fedml", "models_infer_data")
        if not os.path.exists(model_infer_data_dir):
            os.makedirs(model_infer_data_dir, exist_ok=True)
        return model_infer_data_dir

    @staticmethod
    def get_model_ops_list_url(config_version="release"):
        model_ops_url = f"{ClientConstants.get_model_ops_url(config_version)}/api/v1/model/listFromCli"
        return model_ops_url

    @staticmethod
    def get_model_ops_apply_endpoint_url(config_version="release"):
        model_ops_url = f"{ClientConstants.get_model_ops_url(config_version)}/api/v1/endpoint/applyEndpointId"
        return model_ops_url

    @staticmethod
    def get_model_ops_delete_endpoint_url(config_version="release"):
        model_ops_url = f"{ClientConstants.get_model_ops_url(config_version)}/api/v1/endpoint/deleteFromCli"
        return model_ops_url

    @staticmethod
    def get_model_ops_upload_url(config_version="release"):
        model_ops_url = f"{ClientConstants.get_model_ops_url(config_version)}/api/v1/model/createFromCli"
        return model_ops_url

    @staticmethod
    def get_model_ops_delete_url():
        model_ops_url = f"{ClientConstants.get_model_ops_url()}/api/v1/endpoint/deleteFromCli"
        return model_ops_url

    @staticmethod
    def get_model_ops_url(config_version="release"):
        url = fedml._get_backend_service()
        return f"{url}/fedmlModelServer"

    @staticmethod
    def get_model_ops_deployment_url(config_version="release"):
        model_ops_url = f"{ClientConstants.get_model_ops_url(config_version)}/api/v1/endpoint/createFromCli"
        return model_ops_url

    @staticmethod
    def get_model_ops_endpoint_inference_url(endpoint_id: str):
        config_version = fedml.get_env_version()
        model_ops_url = f"{fedml._get_backend_service()}/inference" + f"/{endpoint_id}"
        return model_ops_url

    @staticmethod
    def get_running_model_name(end_point_name, model_name, model_version, end_point_id, model_id, edge_id=None):
        running_model_name = "model_endpoint_id_{}_name_{}_model_id_{}_name_{}_ver_{}_{}".format(
            end_point_id, end_point_name, model_id, model_name, model_version, edge_id)
        running_model_name = running_model_name.replace(' ', '-')
        running_model_name = running_model_name.replace(':', '-')
        running_model_name = running_model_name.replace('@', '-')
        return running_model_name

    @staticmethod
    def get_deployment_container_name_with_running_model_name(running_model_name):
        container_name = "{}".format(
            ClientConstants.FEDML_DEFAULT_SERVER_CONTAINER_NAME_PREFIX) + "__" + security_utils.get_content_hash(running_model_name)
        return container_name

    @staticmethod
    def get_deployment_container_name(end_point_name, model_name, model_version, end_point_id, model_id, edge_id=None):
        return ClientConstants.get_deployment_container_name_with_running_model_name(
            ClientConstants.get_running_model_name(end_point_name, model_name, model_version, end_point_id, model_id, edge_id=edge_id))

    @staticmethod
    def remove_deployment(end_point_name, model_name, model_version, end_point_id=None, model_id=None, edge_id=None):
        running_model_name = ClientConstants.get_running_model_name(end_point_name, model_name, model_version,
                                                                    end_point_id, model_id, edge_id=edge_id)
        # Stop and delete the container
<<<<<<< HEAD
        container_name = ClientConstants.get_deployment_container_name_with_running_model_name(running_model_name)
        try:
            client = docker.from_env()
        except Exception:
            logging.error("Failed to connect to the docker daemon, please ensure that you have "
                          "installed Docker Desktop or Docker Engine, and the docker is running")
            return False
=======
        container_prefix = "{}".format(ClientConstants.FEDML_DEFAULT_SERVER_CONTAINER_NAME_PREFIX) + "__" + \
                         security_utils.get_content_hash(running_model_name)
>>>>>>> b1a0a8e7

        num_containers = ContainerUtils.get_container_rank_same_model(container_prefix)
        
        for i in range(num_containers):
            container_name = container_prefix + "__" + str(i)

            try:
                client = docker.from_env()
            except Exception:
                logging.error("Failed to connect to the docker daemon, please ensure that you have "
                            "installed Docker Desktop or Docker Engine, and the docker is running")
                return False

            try:
                exist_container_obj = client.containers.get(container_name)
            except docker.errors.NotFound:
                logging.info("The container {} does not exist, cannot remove.".format(container_name))
                exist_container_obj = None
            except docker.errors.APIError:
                logging.error("Failed to get the container object")
                return False

            if exist_container_obj is not None:
                exist_container_obj.stop()
                exist_container_obj.remove(v=True)
                logging.info("Stopped and removed the container {}".format(container_name))

            # Delete the deployment
            model_dir = os.path.join(ClientConstants.get_model_dir(), model_name,
                                    ClientConstants.FEDML_CONVERTED_MODEL_DIR_NAME)
            if os.path.exists(model_dir):
                model_dir_list = os.listdir(model_dir)
                for dir_item in model_dir_list:
                    if not dir_item.startswith(running_model_name):
                        continue
                    logging.info("remove model file {}.".format(dir_item))
                    model_file_path = os.path.join(model_dir, dir_item)
                    shutil.rmtree(model_file_path, ignore_errors=True)
                    os.system("sudo rm -Rf {}".format(model_file_path))

            # Delete the serving file
            model_serving_dir = ClientConstants.get_model_serving_dir()
            if not os.path.exists(model_serving_dir):
                return False
            serving_dir_list = os.listdir(model_serving_dir)
            for dir_item in serving_dir_list:
                if not dir_item.startswith(running_model_name):
                    continue
                logging.info("remove model serving file {}.".format(dir_item))
                model_file_path = os.path.join(model_serving_dir, dir_item)
                shutil.rmtree(model_file_path, ignore_errors=True)
                os.system("sudo rm -Rf {}".format(model_file_path))

        return True

    @staticmethod
    def get_local_ip():
        import socket
        s = socket.socket(socket.AF_INET, socket.SOCK_DGRAM)
        conn = s.connect(('8.8.8.8', 53))
        ip = s.getsockname()[0]
        s.close()
        return ip

    @staticmethod
    def check_network_port_is_opened(port):
        import socket
        s = socket.socket(socket.AF_INET, socket.SOCK_STREAM)
        try:
            s.connect(('localhost', int(port)))
            s.settimeout(1)
            s.shutdown(2)
            return True
        except:
            return False
    
    @staticmethod
    def get_public_ip():
        import requests
        ip = None
        try:
            ip = requests.get('https://checkip.amazonaws.com').text.strip()
        except Exception as e:
            logging.info("Failed to get public ip: {}".format(e))
        return ip

    @staticmethod
    def check_process_is_running(process_id):
        for proc in psutil.process_iter():
            try:
                if process_id == proc.pid:
                    return True
            except (psutil.NoSuchProcess, psutil.AccessDenied, psutil.ZombieProcess):
                pass
        return False

    @staticmethod
    def unzip_file(zip_file, unzip_file_path):
        result = False
        if zipfile.is_zipfile(zip_file):
            with zipfile.ZipFile(zip_file, "r") as zipf:
                zipf.extractall(unzip_file_path)
                result = True

        return result

    @staticmethod
    def retrieve_and_unzip_package(package_url, package_name, local_package_file, unzip_package_path):
        if not os.path.exists(local_package_file):
            urllib.request.urlretrieve(package_url, local_package_file)
        try:
            shutil.rmtree(
                os.path.join(unzip_package_path, package_name), ignore_errors=True
            )
        except Exception as e:
            pass
        ClientConstants.unzip_file(local_package_file, unzip_package_path)
        unzip_package_path = os.path.join(unzip_package_path, package_name)
        return unzip_package_path

    @staticmethod
    def cleanup_run_process(run_id):
        RunProcessUtils.cleanup_run_process(
            run_id, ClientConstants.get_data_dir(), ClientConstants.LOCAL_RUNNER_INFO_DIR_NAME)

    @staticmethod
    def save_run_process(run_id, process_id):
        RunProcessUtils.save_run_process(
            run_id, process_id, ClientConstants.get_data_dir(), ClientConstants.LOCAL_RUNNER_INFO_DIR_NAME)

    @staticmethod
    def cleanup_learning_process(run_id):
        RunProcessUtils.cleanup_run_process(
            run_id, ClientConstants.get_data_dir(), ClientConstants.LOCAL_RUNNER_INFO_DIR_NAME,
            info_file_prefix=SchedulerConstants.RUN_PROCESS_TYPE_USER_PROCESS)

    @staticmethod
    def save_learning_process(run_id, learning_id):
        RunProcessUtils.save_run_process(
            run_id, learning_id, ClientConstants.get_data_dir(), ClientConstants.LOCAL_RUNNER_INFO_DIR_NAME,
            info_file_prefix=SchedulerConstants.RUN_PROCESS_TYPE_USER_PROCESS)

    @staticmethod
    def cleanup_bootstrap_process(run_id):
        RunProcessUtils.cleanup_run_process(
            run_id, ClientConstants.get_data_dir(), ClientConstants.LOCAL_RUNNER_INFO_DIR_NAME,
            info_file_prefix=SchedulerConstants.RUN_PROCESS_TYPE_BOOTSTRAP_PROCESS)

    @staticmethod
    def save_bootstrap_process(run_id, process_id):
        RunProcessUtils.save_run_process(
            run_id, process_id, ClientConstants.get_data_dir(), ClientConstants.LOCAL_RUNNER_INFO_DIR_NAME,
            info_file_prefix=SchedulerConstants.RUN_PROCESS_TYPE_BOOTSTRAP_PROCESS)

    @staticmethod
    def save_runner_infos(unique_device_id, edge_id, run_id=None):
        local_pkg_data_dir = ClientConstants.get_data_dir()
        os.makedirs(local_pkg_data_dir, exist_ok=True)
        os.makedirs(os.path.join(local_pkg_data_dir, ClientConstants.LOCAL_RUNNER_INFO_DIR_NAME), exist_ok=True)

        runner_info_file = os.path.join(local_pkg_data_dir, ClientConstants.LOCAL_RUNNER_INFO_DIR_NAME,
                                        "runner_infos.yaml")
        running_info = dict()
        running_info["unique_device_id"] = str(unique_device_id)
        running_info["edge_id"] = str(edge_id)
        running_info["run_id"] = run_id
        ClientConstants.generate_yaml_doc(running_info, runner_info_file)

    @staticmethod
    def save_training_infos(edge_id, training_status):
        local_pkg_data_dir = ClientConstants.get_data_dir()
        os.makedirs(local_pkg_data_dir, exist_ok=True)
        os.makedirs(os.path.join(local_pkg_data_dir, ClientConstants.LOCAL_RUNNER_INFO_DIR_NAME), exist_ok=True)

        training_info_file = os.path.join(local_pkg_data_dir, ClientConstants.LOCAL_RUNNER_INFO_DIR_NAME,
                                          "training_infos.yaml")
        training_info = dict()
        training_info["edge_id"] = edge_id
        training_info["training_status"] = str(training_status)
        ClientConstants.generate_yaml_doc(training_info, training_info_file)

    @staticmethod
    def get_training_infos():
        local_pkg_data_dir = ClientConstants.get_data_dir()
        training_info_file = os.path.join(local_pkg_data_dir, ClientConstants.LOCAL_RUNNER_INFO_DIR_NAME,
                                          "training_infos.yaml")
        training_info = dict()
        training_info["edge_id"] = 0
        training_info["training_status"] = "INITIALIZING"
        try:
            training_info = load_yaml_config(training_info_file)
        except Exception as e:
            pass
        return training_info

    @staticmethod
    def get_docker_location_file():
        dock_loc_path = os.path.join(ClientConstants.get_data_dir(), "docker-location.yml")
        return dock_loc_path

    @staticmethod
    def generate_yaml_doc(run_config_object, yaml_file):
        try:
            file = open(yaml_file, 'w', encoding='utf-8')
            yaml.dump(run_config_object, file)
            file.close()
        except Exception as e:
            pass

    @staticmethod
    def exit_process(process):
        if process is None:
            return

        try:
            process.terminate()
            process.join()
            process = None
        except Exception as e:
            pass

    @staticmethod
    def exec_console_with_script(script_path, should_capture_stdout=False, should_capture_stderr=False,
                                 no_sys_out_err=False):
        stdout_flag = subprocess.PIPE if should_capture_stdout else sys.stdout
        stderr_flag = subprocess.PIPE if should_capture_stderr else sys.stderr

        if platform.system() == 'Windows':
            if no_sys_out_err:
                script_process = subprocess.Popen(script_path, creationflags=subprocess.CREATE_NEW_PROCESS_GROUP)
            else:
                script_process = subprocess.Popen(script_path, stdout=stdout_flag, stderr=stderr_flag,
                                                  creationflags=subprocess.CREATE_NEW_PROCESS_GROUP)
        else:
            if no_sys_out_err:
                script_process = subprocess.Popen(['bash', '-c', script_path], preexec_fn=os.setsid)
            else:
                script_process = subprocess.Popen(['bash', '-c', script_path], stdout=stdout_flag, stderr=stderr_flag,
                                                  preexec_fn=os.setsid)

        return script_process

    @staticmethod
    def exec_console_with_shell(shell, script_path, should_capture_stdout=False, should_capture_stderr=False):
        stdout_flag = subprocess.PIPE if should_capture_stdout else sys.stdout
        stderr_flag = subprocess.PIPE if should_capture_stderr else sys.stderr

        if platform.system() == 'Windows':
            script_process = subprocess.Popen([shell, script_path], stdout=stdout_flag, stderr=stderr_flag,
                                              creationflags=subprocess.CREATE_NEW_PROCESS_GROUP)
        else:
            script_process = subprocess.Popen([shell, script_path], stdout=stdout_flag, stderr=stderr_flag,
                                              preexec_fn=os.setsid)

        return script_process

    @staticmethod
    def exec_console_with_shell_script_list(shell_script_list, should_capture_stdout=False,
                                            should_capture_stderr=False):
        stdout_flag = subprocess.PIPE if should_capture_stdout else sys.stdout
        stderr_flag = subprocess.PIPE if should_capture_stderr else sys.stderr

        if platform.system() == 'Windows':
            script_process = subprocess.Popen(shell_script_list, stdout=stdout_flag, stderr=stderr_flag,
                                              creationflags=subprocess.CREATE_NEW_PROCESS_GROUP)
        else:
            script_process = subprocess.Popen(shell_script_list, stdout=stdout_flag, stderr=stderr_flag,
                                              preexec_fn=os.setsid)

        return script_process

    @staticmethod
    def get_console_pipe_out_err_results(script_process):
        exec_out, exec_err = script_process.communicate()
        return script_process.returncode, exec_out, exec_err

    @staticmethod
    def get_console_sys_out_pipe_err_results(script_process):
        pipe_out, pipe_err = script_process.communicate()
        exec_out, exec_err = sys.stdout, pipe_err
        return script_process.returncode, exec_out, exec_err

    @staticmethod
    def print_console_output(script_process):
        for info in iter(script_process.stdout.readline, ""):
            print(info)

        for info in iter(script_process.stderr.readline, ""):
            print(info)

    @staticmethod
    def get_device_state_from_run_edge_state(run_edge_state):
        ret_state = ClientConstants.MSG_MLOPS_DEVICE_STATUS_IDLE
        if run_edge_state == ClientConstants.MSG_MLOPS_CLIENT_STATUS_OFFLINE:
            ret_state = ClientConstants.MSG_MLOPS_DEVICE_STATUS_OFFLINE
        elif run_edge_state == ClientConstants.MSG_MLOPS_CLIENT_STATUS_UPGRADING:
            ret_state = ClientConstants.MSG_MLOPS_DEVICE_STATUS_UPGRADING
        elif run_edge_state == ClientConstants.MSG_MLOPS_CLIENT_STATUS_QUEUED or \
                run_edge_state == ClientConstants.MSG_MLOPS_CLIENT_STATUS_INITIALIZING or \
                run_edge_state == ClientConstants.MSG_MLOPS_CLIENT_STATUS_TRAINING or \
                run_edge_state == ClientConstants.MSG_MLOPS_CLIENT_STATUS_STOPPING or \
                run_edge_state == ClientConstants.MSG_MLOPS_CLIENT_STATUS_RUNNING:
            ret_state = ClientConstants.MSG_MLOPS_DEVICE_STATUS_RUNNING
        elif run_edge_state == ClientConstants.MSG_MLOPS_CLIENT_STATUS_IDLE or \
                run_edge_state == ClientConstants.MSG_MLOPS_CLIENT_STATUS_KILLED or \
                run_edge_state == ClientConstants.MSG_MLOPS_CLIENT_STATUS_FAILED or \
                run_edge_state == ClientConstants.MSG_MLOPS_CLIENT_STATUS_FINISHED:
            ret_state = ClientConstants.MSG_MLOPS_DEVICE_STATUS_IDLE

        return ret_state

    @staticmethod
    def is_client_running(status):
        if status == ClientConstants.MSG_MLOPS_CLIENT_STATUS_FINISHED or \
                status == ClientConstants.MSG_MLOPS_CLIENT_STATUS_KILLED or \
                status == ClientConstants.MSG_MLOPS_CLIENT_STATUS_FAILED or \
                status == ClientConstants.MSG_MLOPS_CLIENT_STATUS_IDLE or \
                status == ClientConstants.MSG_MLOPS_CLIENT_STATUS_OFFLINE:
            return False

        return True

    @staticmethod
    def run_bootstrap(bootstrap_script_path, bootstrap_script_file):
        is_bootstrap_run_ok = True
        try:
            if bootstrap_script_path is not None:
                if os.path.exists(bootstrap_script_path):
                    bootstrap_stat = os.stat(bootstrap_script_path)
                    if platform.system() == 'Windows':
                        os.chmod(bootstrap_script_path,
                                 bootstrap_stat.st_mode | stat.S_IXUSR | stat.S_IXGRP | stat.S_IXOTH)
                        bootstrap_scripts = "{}".format(bootstrap_script_path)
                    else:
                        os.chmod(bootstrap_script_path,
                                 bootstrap_stat.st_mode | stat.S_IXUSR | stat.S_IXGRP | stat.S_IXOTH)
                        bootstrap_scripts = "cd {}; sh {}".format(bootstrap_script_path, # Use sh over ./ to avoid permission denied error
                                                                  os.path.basename(bootstrap_script_file))
                    bootstrap_scripts = str(bootstrap_scripts).replace('\\', os.sep).replace('/', os.sep)

                    process = ClientConstants.exec_console_with_script(bootstrap_scripts, should_capture_stdout=True,
                                                                       should_capture_stderr=True)
                    # ClientConstants.save_bootstrap_process(run_id, process.pid)
                    ret_code, out, err = ClientConstants.get_console_pipe_out_err_results(process)

                    if ret_code is None or ret_code <= 0:
                        if out is not None:
                            out_str = sys_utils.decode_our_err_result(out)
                            if out_str != "":
                                logging.info("{}".format(out_str))

                        sys_utils.log_return_info(bootstrap_script_file, 0)

                        is_bootstrap_run_ok = True
                    else:
                        if err is not None:
                            err_str = sys_utils.decode_our_err_result(err)
                            if err_str != "":
                                logging.error("{}".format(err_str))

                        sys_utils.log_return_info(bootstrap_script_file, ret_code)

                        is_bootstrap_run_ok = False
        except Exception as e:
            logging.error("Bootstrap script error: {}".format(traceback.format_exc()))
            is_bootstrap_run_ok = False

        return is_bootstrap_run_ok

    @staticmethod
    def get_endpoint_container_name(end_point_name, model_name, model_version, end_point_id, model_id, edge_id=None):
        running_model_name = ClientConstants.get_running_model_name(
            end_point_name, model_name, model_version, end_point_id, model_id, edge_id=edge_id)
        return ClientConstants.get_endpoint_container_name_with_running_model_name(running_model_name)

    @staticmethod
    def get_endpoint_container_name_with_running_model_name(running_model_name):
        endpoint_container_name = f"{ClientConstants.FEDML_DEFAULT_SERVER_CONTAINER_NAME_PREFIX}__" \
                                  f"{security_utils.get_content_hash(running_model_name)}"

        return endpoint_container_name


if __name__ == "__main__":
    ignore = "*test*,abc*"
    ignore = tuple(ignore.split(','))
    shutil.rmtree("/Users/alexliang/fedml-test/examples2", ignore_errors=True)
    shutil.copytree("/Users/alexliang/fedml-test/examples",
                    "/Users/alexliang/fedml-test/examples2",
                    ignore=shutil.ignore_patterns(*ignore))

    script_process = ClientConstants.exec_console_with_shell_script_list(
        ['sh', '-c', "while [ 1 = 1 ]; do echo 'hello'; sleep 1; done "])
    ClientConstants.print_console_output(script_process)
    ret_code, out, err = ClientConstants.get_console_pipe_out_err_results(script_process)
    print("script process {}".format(script_process.pid))<|MERGE_RESOLUTION|>--- conflicted
+++ resolved
@@ -347,18 +347,8 @@
         running_model_name = ClientConstants.get_running_model_name(end_point_name, model_name, model_version,
                                                                     end_point_id, model_id, edge_id=edge_id)
         # Stop and delete the container
-<<<<<<< HEAD
-        container_name = ClientConstants.get_deployment_container_name_with_running_model_name(running_model_name)
-        try:
-            client = docker.from_env()
-        except Exception:
-            logging.error("Failed to connect to the docker daemon, please ensure that you have "
-                          "installed Docker Desktop or Docker Engine, and the docker is running")
-            return False
-=======
         container_prefix = "{}".format(ClientConstants.FEDML_DEFAULT_SERVER_CONTAINER_NAME_PREFIX) + "__" + \
                          security_utils.get_content_hash(running_model_name)
->>>>>>> b1a0a8e7
 
         num_containers = ContainerUtils.get_container_rank_same_model(container_prefix)
         
