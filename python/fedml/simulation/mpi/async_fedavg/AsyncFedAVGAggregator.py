import copy
import logging
import random
import numpy as np
import torch
import wandb
<<<<<<< HEAD
import collections

from .utils import transform_list_to_tensor
from ....core.security.fedml_defender import FedMLDefender

from ....core.schedule.seq_train_scheduler import scheduler
=======
>>>>>>> d44ac142
from ....core.schedule.runtime_estimate import t_sample_fit



class AsyncFedAVGAggregator(object):
    def __init__(
        self,
        train_global,
        test_global,
        all_train_data_num,
        train_data_local_dict,
        test_data_local_dict,
        train_data_local_num_dict,
        worker_num,
        device,
        args,
        model_trainer,
    ):
        self.trainer = model_trainer

        self.args = args
        self.train_global = train_global
        self.test_global = test_global
        self.val_global = self._generate_validation_set()
        self.all_train_data_num = all_train_data_num

        self.train_data_local_dict = train_data_local_dict
        self.test_data_local_dict = test_data_local_dict
        self.train_data_local_num_dict = train_data_local_num_dict

        self.worker_num = worker_num
        self.device = device
        self.model_dict = dict()
        self.sample_num_dict = dict()
        self.flag_client_model_uploaded_dict = dict()
        for idx in range(self.worker_num):
            self.flag_client_model_uploaded_dict[idx] = False
        self.runtime_history = {}
        for i in range(self.worker_num):
            self.runtime_history[i] = {}
            for j in range(self.args.client_num_in_total):
                self.runtime_history[i][j] = []
        self.model_weights = self.trainer.get_model_params()
        self.client_running_status = np.array([])


    def get_global_model_params(self):
        # return self.trainer.get_model_params()
        return self.model_weights

    def set_global_model_params(self, model_parameters):
        self.trainer.set_model_params(model_parameters)

    def add_local_trained_result(self, index, model_params, local_sample_number,
            current_round, client_round):
        logging.info("add_model. index = %d" % index)

        self.client_running_status = np.setdiff1d(self.client_running_status,
                    np.array([index]), assume_unique=False) 
        client_staleness = current_round - client_round
        weight = 1. / (1 + client_staleness)

        self.model_dict[index] = model_params
        # self.sample_num_dict[index] = sample_num
        for name, param in self.model_weights.items():
            self.model_weights[name] += model_params[name] * weight


    def client_schedule(self, round_idx, client_indexes, mode="simulate"):
        self.runtime_history = {}
        for i in range(self.worker_num):
            self.runtime_history[i] = {}
            for j in range(self.args.client_num_in_total):
                self.runtime_history[i][j] = []

        fit_params, fit_funcs, fit_errors = t_sample_fit(
            self.worker_num, self.args.client_num_in_total, self.runtime_history, 
            self.train_data_local_num_dict, uniform_client=True, uniform_gpu=False)

        client_schedule = np.array_split(client_indexes, self.worker_num)
        return client_schedule


    def get_average_weight(self, client_indexes):
        average_weight_dict = {}
        training_num = 0
        for client_index in client_indexes:
            training_num += self.train_data_local_num_dict[client_index]

        for client_index in client_indexes:
            average_weight_dict[client_index] = self.train_data_local_num_dict[client_index] / training_num
        return average_weight_dict


    def client_sampling(self, round_idx, client_num_in_total, client_num_per_round):
        num_clients = min(client_num_per_round, client_num_in_total)
        np.random.seed(
            round_idx
        )  # make sure for each comparison, we are selecting the same clients each round
        sleep_clients = np.setdiff1d(np.array(range(client_num_in_total)),
                    self.client_running_status, assume_unique=False) 
        client_indexes = np.random.choice(
            sleep_clients, 1, replace=False
        )
        logging.info("client_indexes = %s" % str(client_indexes))
        self.client_running_status = np.concatenate((self.client_running_status, client_indexes))
        return client_indexes

    def _generate_validation_set(self, num_samples=10000):
        if self.args.dataset.startswith("stackoverflow"):
            test_data_num = len(self.test_global.dataset)
            sample_indices = random.sample(
                range(test_data_num), min(num_samples, test_data_num)
            )
            subset = torch.utils.data.Subset(self.test_global.dataset, sample_indices)
            sample_testset = torch.utils.data.DataLoader(
                subset, batch_size=self.args.batch_size
            )
            return sample_testset
        else:
            return self.test_global

    def test_on_server_for_all_clients(self, round_idx):
        if self.trainer.test_on_the_server(
            self.train_data_local_dict,
            self.test_data_local_dict,
            self.device,
            self.args,
        ):
            return

        if (
            round_idx % self.args.frequency_of_the_test == 0
            or round_idx == self.args.comm_round - 1
        ):
            self.set_global_model_params(self.model_weights)
            logging.info(
                "################test_on_server_for_all_clients : {}".format(round_idx)
            )
            train_num_samples = []
            train_tot_corrects = []
            train_losses = []
            # for client_idx in range(self.args.client_num_in_total):
            #     # train data
            #     metrics = self.trainer.test(
            #         self.train_data_local_dict[client_idx], self.device, self.args
            #     )
            #     train_tot_correct, train_num_sample, train_loss = (
            #         metrics["test_correct"],
            #         metrics["test_total"],
            #         metrics["test_loss"],
            #     )
            #     train_tot_corrects.append(copy.deepcopy(train_tot_correct))
            #     train_num_samples.append(copy.deepcopy(train_num_sample))
            #     train_losses.append(copy.deepcopy(train_loss))

            # test on training dataset
            # train_acc = sum(train_tot_corrects) / sum(train_num_samples)
            # train_loss = sum(train_losses) / sum(train_num_samples)
            # if self.args.enable_wandb:
            #     wandb.log({"Train/Acc": train_acc, "round": round_idx})
            #     wandb.log({"Train/Loss": train_loss, "round": round_idx})
            # stats = {"training_acc": train_acc, "training_loss": train_loss}
            # logging.info(stats)

            # test data
            test_num_samples = []
            test_tot_corrects = []
            test_losses = []

            if round_idx == self.args.comm_round - 1:
                metrics = self.trainer.test(self.test_global, self.device, self.args)
            else:
                metrics = self.trainer.test(self.val_global, self.device, self.args)

            test_tot_correct, test_num_sample, test_loss = (
                metrics["test_correct"],
                metrics["test_total"],
                metrics["test_loss"],
            )
            test_tot_corrects.append(copy.deepcopy(test_tot_correct))
            test_num_samples.append(copy.deepcopy(test_num_sample))
            test_losses.append(copy.deepcopy(test_loss))

            # test on test dataset
            test_acc = sum(test_tot_corrects) / sum(test_num_samples)
            test_loss = sum(test_losses) / sum(test_num_samples)
            if self.args.enable_wandb:
                wandb.log({"Test/Acc": test_acc, "round": round_idx})
                wandb.log({"Test/Loss": test_loss, "round": round_idx})
            stats = {"test_acc": test_acc, "test_loss": test_loss}
            logging.info(stats)<|MERGE_RESOLUTION|>--- conflicted
+++ resolved
@@ -4,18 +4,12 @@
 import numpy as np
 import torch
 import wandb
-<<<<<<< HEAD
 import collections
 
 from .utils import transform_list_to_tensor
 from ....core.security.fedml_defender import FedMLDefender
 
-from ....core.schedule.seq_train_scheduler import scheduler
-=======
->>>>>>> d44ac142
 from ....core.schedule.runtime_estimate import t_sample_fit
-
-
 
 class AsyncFedAVGAggregator(object):
     def __init__(
