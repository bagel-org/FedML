--- conflicted
+++ resolved
@@ -274,7 +274,15 @@
         conf_file = entry_file_config["conf_file"]
         FedMLClientRunner.cleanup_edge_learning_process()
         os.chdir(os.path.join(unzip_package_path, "fedml"))
-        process = subprocess.Popen(['python3', entry_file,
+
+        python_program = 'python'
+        python_version_str = os.popen("python --version").read()
+        if python_version_str.find("Python 3.") == -1:
+            python_version_str = os.popen("python3 --version").read()
+            if python_version_str.find("Python 3.") != -1:
+                python_program = 'python3'
+
+        process = subprocess.Popen([python_program, entry_file,
                                     '--cf', conf_file, '--rank', str(dynamic_args_config["rank"])])
         FedMLClientRunner.save_edge_learning_process(process.pid)
         process.wait()
@@ -570,21 +578,13 @@
     setattr(args, "account_id", userid)
     home_dir = expanduser("~")
     setattr(args, "current_running_dir", os.path.join(home_dir, "fedml-client"))
+
     sys_name = platform.system()
-<<<<<<< HEAD
-=======
-    if sys_name == "Windows":
-        click.echo(
-            "Login into the FedML MLOps platform on the Windows platform will be coming soon. Please stay tuned."
-        )
-        return
->>>>>>> f1a1d91c
     if sys_name == "Darwin":
         sys_name = "MacOS"
     setattr(args, "os_name", sys_name)
     setattr(args, "version", "dev")
     if version == "local":
-<<<<<<< HEAD
         setattr(args, "version", "local")
     setattr(args, "log_file_dir", os.path.join(args.current_running_dir, "fedml-logs"))
     setattr(args, "device_id", FedMLClientRunner.get_device_id())
@@ -637,160 +637,6 @@
 
 def logout():
     FedMLClientRunner.cleanup_edge_run_process()
-=======
-        tag = "local"
-        client_tag = "local"
-
-    # Echo current development version.
-    click.echo("Deployment version: {}".format(version))
-
-    # Set client agent image path and client image path
-    image_path = image_dir + "/fedml-client-agent:" + tag
-    client_agent_image = registry_server + image_path
-    client_base_image = (
-        registry_server + image_dir + "/fedml-cross-silo-cpu:" + client_tag
-    )
-
-    # Get device id based on your machine MAC address.
-    os_name = sys_name
-    device_id = hex(uuid.getnode())
-    click.echo("OS Name: {}".format(os_name))
-    click.echo("current dir: {}".format(cur_dir))
-
-    # Set environment variables for client agent docker
-    env_account_id = account_id
-    env_config_file = "/fedml/fedml_config/config.yaml"
-    env_current_running_dir = cur_dir
-    env_client_version = client_tag
-    env_current_os_name = os_name
-    env_current_device_id = device_id
-    env_docker_registry_public_server = client_registry_server
-    env_docker_registry_root_dir = client_image_dir
-
-    # Cleanup the running docker
-    click.echo("The FedML client agent is being deployed, please wait for a moment...")
-    os.system("sudo chmod 777 /var/run/docker.sock")
-    os.system(
-        "docker stop `docker ps -a |grep fedml_container_run_ |grep _edge_ |awk -F' ' '{print $1}'` >/dev/null 2>&1"
-    )
-    os.system(
-        "docker rm `docker ps -a |grep fedml_container_run_ |grep _edge_ |awk -F' ' '{print $1}'` >/dev/null 2>&1"
-    )
-    os.system(
-        "docker stop `docker ps -a |grep fedml-container-run- |grep _edge_ |awk -F' ' '{print $1}'` >/dev/null 2>&1"
-    )
-    os.system(
-        "docker rm `docker ps -a |grep fedml-container-run- |grep _edge_ |awk -F' ' '{print $1}'` >/dev/null 2>&1"
-    )
-    os.system(
-        "docker stop `docker ps -a |grep '/fedml-server/' |awk -F' ' '{print $1}'` >/dev/null 2>&1"
-    )
-    os.system(
-        "docker rm `docker ps -a |grep '/fedml-server/' |awk -F' ' '{print $1}'`  >/dev/null 2>&1"
-    )
-    os.system(
-        "docker rmi `docker ps -a |grep '/fedml-server/' |awk -F' ' '{print $1}'` >/dev/null 2>&1"
-    )
-
-    # Pull client agent docker
-    click.echo("Using docker daemon mode")
-    click.echo(".........................")
-    os.system("docker pull " + client_agent_image)
-    os.system("docker stop fedml-client-agent >/dev/null 2>&1")
-    os.system("docker rm fedml-client-agent >/dev/null  2>&1")
-    os.system("rm -rf " + cur_dir + "/fedml_config >/dev/null  2>&1")
-
-    # Compose the command for running the client agent docker
-    docker_run_cmd = "docker run --name fedml-client-agent "
-    if os_name == "MacOS":
-        docker_run_cmd = "docker run --name fedml-client-agent "
-    elif os_name == "Linux":
-        docker_run_cmd = (
-            "docker run --name fedml-client-agent -v $(which  docker):/usr/bin/docker "
-        )
-    elif os_name == "Windows":
-        docker_run_cmd = "docker run --name fedml-client-agent "
-
-    docker_run_cmd = (
-        docker_run_cmd
-        + " -v /var/run/docker.sock:/var/run/docker.sock"
-        + " -v "
-        + env_current_running_dir
-        + "/fedml_data:/fedml/data"
-        + " -v "
-        + env_current_running_dir
-        + "/fedml_data:/fedml/fedml-package/fedml/data"
-        + " -v "
-        + env_current_running_dir
-        + "/fedml_config:/fedml/conf"
-        + " -v "
-        + env_current_running_dir
-        + "/fedml_run_state:/fedml/fedml_run_state"
-        + " --env ACCOUNT_ID="
-        + env_account_id
-        + " --env CONFIG_FILE="
-        + env_config_file
-        + " --env CURRENT_RUNNING_DIR="
-        + env_current_running_dir
-        + " --env CLIENT_VERSION="
-        + env_client_version
-        + " --env OS_NAME="
-        + env_current_os_name
-        + " --env CURRENT_DEVICE_ID="
-        + env_current_device_id
-        + " --env DOCKER_REGISTRY_PUBLIC_SERVER="
-        + env_docker_registry_public_server
-        + " --env DOCKER_REGISTRY_ROOT_DIR="
-        + env_docker_registry_root_dir
-        + " -d "
-        + client_agent_image
-        + ">/dev/null 2>&1"
-    )
-
-    # Run the client agent docker
-    os.system(docker_run_cmd)
-
-    # Get the running state for the client agent docker
-    deployed = os.popen(
-        "docker ps -a |grep fedml-client-agent:" + tag + " |awk -F'Up' '{print $2}'"
-    )
-    if deployed != "":
-        click.echo(
-            "Congratulations, you have deployed the FedML client agent successfully!"
-        )
-        device_id_to_display = ""
-        if env_current_device_id != "":
-            device_id_to_display = env_current_device_id
-        else:
-            device_id_to_display = os.popen(
-                "cat " + cur_dir + "/fedml_run_state/fedml_client_device_id"
-            )
-
-        click.echo(
-            "Your device id is "
-            + device_id_to_display
-            + ". You may review the device in the MLOps edge device list."
-        )
-        click.echo(
-            "--------------------------------------------------------------------------------------------"
-        )
-        click.echo(
-            "Now the system will post-process to pull the FedML client docker image to your localhost."
-        )
-        click.echo(
-            "You may do other things to start your FedML flow. (User Guide: https://doc.fedml.ai)"
-        )
-        click.echo(
-            "You just need to keep this window not closed until the processing is finished."
-        )
-        os.system("docker pull " + client_base_image)
-        click.echo("Great, you have succeeded to complete all the running processes.")
-    else:
-        click.echo("Oops, you failed to deploy the FedML client agent.")
-        click.echo(
-            "Please check whether your Docker Application is installed and running normally!"
-        )
->>>>>>> f1a1d91c
 
 
 if __name__ == "__main__":
