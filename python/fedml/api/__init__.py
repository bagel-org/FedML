--- conflicted
+++ resolved
@@ -54,8 +54,8 @@
     return launch.job(yaml_file, api_key, version, resource_id, cluster, prompt=prompt)
 
 
-def job_stop(job_id, version, platform="falcon", api_key=None, show_hint_texts=True):
-    return job.stop(job_id, version, platform, api_key, show_hint_texts)
+def job_stop(job_id, version, platform="falcon", api_key=None):
+    return job.stop(job_id, version, platform, api_key)
 
 
 def job_list(version, job_name, job_id=None, platform="falcon", api_key=None):
@@ -70,7 +70,6 @@
     """
     fetch logs
 
-<<<<<<< HEAD
     :param str job_id: launched job id
     :param int page_num: request page num for logs
     :param int page_size: request page size for logs
@@ -79,10 +78,6 @@
     :param str platform: The platform name at the MLOps platform (options: octopus, parrot, spider, beehive, falcon,
                          launch). Default is falcon
     :param str api_key: API Key from MLOPs. Not needed if already configured once
-=======
-def stop_job(job_id, version, platform="falcon", api_key=None):
-    return job.stop(job_id, version, platform, api_key)
->>>>>>> f8752e91
 
     :returns: str: job_status, int: total_log_lines, int: total_log_pages, List[str]: log_list, FedMLJobLogModelList:
     logs
