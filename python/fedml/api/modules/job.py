--- conflicted
+++ resolved
@@ -1,8 +1,5 @@
-<<<<<<< HEAD
 from typing import List
 
-=======
->>>>>>> f8752e91
 from fedml.api.modules.utils import authenticate
 from fedml.computing.scheduler.comm_utils.platform_utils import platform_is_valid
 from fedml.computing.scheduler.scheduler_entry.constants import Constants
@@ -11,22 +8,6 @@
 from fedml.computing.scheduler.comm_utils.security_utils import get_api_key
 
 
-<<<<<<< HEAD
-def stop(job_id, version, platform, api_key, show_hint_texts):
-    if not _authenticated_and_validated_platform(api_key, version, platform):
-        return
-
-    FedMLJobManager.get_instance().set_config_version(version)
-    is_stopped = FedMLJobManager.get_instance().job_stop(platform, api_key, job_id)
-
-    if show_hint_texts:
-        if is_stopped:
-            print("Job has been stopped.")
-        else:
-            print("Failed to stop the job, please check the arguments are valid and your network connection "
-                  "and make sure be able to access the FedML® Launch platform.")
-
-=======
 def stop(job_id, version, platform, api_key):
     authenticate(api_key, version)
 
@@ -35,7 +16,6 @@
 
     FedMLJobManager.get_instance().set_config_version(version)
     is_stopped = FedMLJobManager.get_instance().stop_job(platform, api_key, job_id)
->>>>>>> f8752e91
     return is_stopped
 
 
