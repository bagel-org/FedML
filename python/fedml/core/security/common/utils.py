--- conflicted
+++ resolved
@@ -1,4 +1,3 @@
-import logging
 import math
 import random
 import numpy as np
@@ -177,8 +176,6 @@
             # else:
             #     targets_set[t] += 1
     total_counter = 0
-<<<<<<< HEAD
-=======
     # for item in targets_set.items():
     #     print("------target:{} num:{}".format(item[0], item[1]))
     #     total_counter += item[1]
@@ -196,7 +193,6 @@
     #         # else:
     #         #     targets_set[t] += 1
     # total_counter = 0
->>>>>>> 2b6a2021
     for item in targets_set.items():
         print("------target:{} num:{}".format(item[0], item[1]))
         total_counter += item[1]
